from contextlib import asynccontextmanager
from fastapi import FastAPI, Depends
from fastapi.openapi.docs import get_redoc_html, get_swagger_ui_html
from fastapi.openapi.utils import get_openapi
from fastapi.middleware.trustedhost import TrustedHostMiddleware
from starlette.middleware.cors import CORSMiddleware
import redis.asyncio as aioredis

from api.dependencies.docs_security import basic_http_credentials
from api.dependencies.rate_limiter import FastAPILimiter
from core.config import settings, EnvironmentEnum
from utils.redis_manager import RedisManager

from db.session import engine

from api import v1

description = """
FastAPI template project 🚀
"""
version = "v0.0.1"


@asynccontextmanager
async def lifespan(_: FastAPI):
    redis_url = str(settings.REDIS_URL)

    redis_pool = aioredis.ConnectionPool.from_url(
        redis_url,
        encoding="utf-8",
        decode_responses=True
    )
    redis_client = aioredis.Redis.from_pool(redis_pool)

    try:
        await redis_client.ping()
    except Exception as e:
        print(f"Failed to connect to Redis: {e}")
        raise

    RedisManager.set_client(redis_client)

    await FastAPILimiter.init(
        redis_client,
        enabled=settings.ENVIRONMENT != EnvironmentEnum.TEST
    )

    yield

    await redis_client.close()
    await engine.dispose()


app = FastAPI(
    title=settings.PROJECT_NAME,
    description=description,
    version=version,
    lifespan=lifespan,
    contact={
        "name": "Jorilla Abdullaev",
        "url": "https://jorilla.t.me",
        "email": "jorilla.abdullaev@protonmail.com",
    },
    docs_url=None,
    redoc_url=None,
    openapi_url=None,
)

app.add_middleware(TrustedHostMiddleware)

# include routes here
app.include_router(v1.api_router)


@app.get("/openapi.json", include_in_schema=False)
async def openapi(
    _: str = Depends(basic_http_credentials)
):
    schema = get_openapi(
        title="My App | API Documentation",
        version="1.0.0",
        description="Custom API Docs",
        routes=app.routes,
    )
    return schema


@app.get("/docs", include_in_schema=False)
async def swagger_ui(
    _: str = Depends(basic_http_credentials)
):
    return get_swagger_ui_html(
        openapi_url="/openapi.json",
        title="Swagger | API Docs",
    )


@app.get("/redoc", include_in_schema=False)
async def redoc_ui(_: str = Depends(basic_http_credentials)):
    return get_redoc_html(
        openapi_url="/openapi.json",
        title="ReDoc | API Docs",
    )


app.add_middleware(
    CORSMiddleware,
<<<<<<< HEAD
    allow_origins="*",
=======
    allow_origins=["*"],
>>>>>>> 36078844
    allow_credentials=True,
    allow_methods=["GET", "PUT", "POST", "DELETE", "OPTIONS", "PATCH"],
    allow_headers=["Content-Type", "Accept-Language"],
)<|MERGE_RESOLUTION|>--- conflicted
+++ resolved
@@ -105,11 +105,7 @@
 
 app.add_middleware(
     CORSMiddleware,
-<<<<<<< HEAD
-    allow_origins="*",
-=======
     allow_origins=["*"],
->>>>>>> 36078844
     allow_credentials=True,
     allow_methods=["GET", "PUT", "POST", "DELETE", "OPTIONS", "PATCH"],
     allow_headers=["Content-Type", "Accept-Language"],
